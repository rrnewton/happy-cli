<<<<<<< HEAD
import { basename } from 'node:path';
import { randomUUID } from 'node:crypto';

import { authGetToken, generateAppUrl, getOrCreateSecretKey } from '@/api/auth';
import { ApiClient } from '@/api/api';
import { logger } from '@/ui/logger';
import { displayQRCode } from '@/ui/qrcode';
=======
import { authGetToken, generateAppUrl } from '@/api/auth';
import { readSettings, writeSettings, readPrivateKey, writePrivateKey } from '@/persistence';
import { ApiClient } from '@/api/api';
import { logger } from '@/ui/logger';
import { displayQRCode } from '@/ui/qrcode';
import { basename } from 'node:path';
import { randomUUID, randomBytes } from 'node:crypto';
>>>>>>> 8e9deb65
import { startClaudeLoop } from '@/claude/loop';
import { encodeBase64Url } from '@/api/encryption';
import os from 'node:os';
import { startPermissionServer } from '@/claude/mcp/startPermissionServer';
import chalk from 'chalk';

export interface StartOptions {
  model?: string
  permissionMode?: 'auto' | 'default' | 'plan'
}

export async function start(options: StartOptions = {}): Promise<void> {
  const workingDirectory = process.cwd();
  const projectName = basename(workingDirectory);
  const sessionTag = randomUUID();
  
  // Check onboarding
  const settings = await readSettings();
  const needsOnboarding = !settings || !settings.onboardingCompleted;
  
  if (needsOnboarding) {
    // Show onboarding
    logger.info('\n' + chalk.bold.green('🎉 Welcome to Happy CLI!'));
    logger.info('\nHappy is an open-source, end-to-end encrypted wrapper around Claude Code');
    logger.info('that allows you to start a regular Claude terminal session with the `happy` command.\n');
    
    if (process.platform === 'darwin') {
      logger.info(chalk.yellow('💡 Tip for macOS users:'));
      logger.info('   Install Amphetamine to prevent your Mac from sleeping during sessions:');
      logger.info('   https://apps.apple.com/us/app/amphetamine/id937984704?mt=12\n');
      logger.info('   You can even close your laptop completely while running Amphetamine');
      logger.info('   and connect through hotspot to your phone for coding on the go!\n');
    }
  }

  // Get or create secret key
  let secret = await readPrivateKey();
  if (!secret) {
    secret = new Uint8Array(randomBytes(32));
    await writePrivateKey(secret);
  }
  logger.info('Secret key loaded');

  // Authenticate with server
  // I experienced this authGetToken step took more than 10 seconds on my
  // laptop, and I was not sure if it was working. So I wanted to tell people
  // that an RPC over the internet is happening so they are ok with waiting
  // longer.
  logger.info('Contacting handy server...');
  const token = await authGetToken(secret);
  logger.info('Authenticated with handy server');

  // Create session service
  const api = new ApiClient(token, secret);

  // Create a new session
  const response = await api.getOrCreateSession({ tag: sessionTag, metadata: { path: workingDirectory, host: os.hostname() } });
  logger.info(`Session created: ${response.session.id}`);

<<<<<<< HEAD
  // Generate and display QR code
  const handyUrl = generateAppUrl(secret);
  displayQRCode(handyUrl);
  
  // Display secret for manual entry
  const secretBase64Url = encodeBase64Url(secret);
  logger.info(`Or manually configure with a secret code: ${secretBase64Url}`);
=======
  // Show QR code during onboarding
  if (needsOnboarding) {
    const handyUrl = generateAppUrl(secret);
    displayQRCode(handyUrl);
    
    logger.info('\n' + chalk.bold('Press Enter to continue...'));
    await new Promise<void>((resolve) => {
      process.stdin.once('data', () => resolve());
    });
    
    // Save onboarding completed
    await writeSettings({ onboardingCompleted: true });
  }
>>>>>>> 8e9deb65

  // Create realtime session
  const session = api.session(response.session.id);

  // Start MCP permission server
  const permissionServer = await startPermissionServer((request) => {
    logger.info('Permission request:', request);
    // Send permission request to remote client
    session.sendMessage({
      type: 'permission-request',
      data: request
    });
  });
  logger.info(`MCP permission server started on port ${permissionServer.port}`);
  
  // Handle permission responses from remote client
  session.on('message', (message: any) => {
    if (message.type === 'permission-response') {
      logger.info('Permission response from client:', message.data);
      permissionServer.respondToPermission(message.data);
    }
  });

  // Create MCP configuration
  const mcpServers = {
    'permission-server': {
      type: 'http' as const,
      url: permissionServer.url,
    },
  };

  // Create claude loop
  let thinking = false;
  const loopDestroy = startClaudeLoop({ 
    path: workingDirectory, 
    model: options.model,
    permissionMode: options.permissionMode,
    mcpServers,
    permissionPromptToolName: permissionServer.toolName,
    onThinking: (t) => {
      thinking = t;
      session.keepAlive(t);
    } 
  }, session);

  // Set up periodic ping to keep connection alive
  const pingInterval = setInterval(() => {
    session.keepAlive(thinking);
  }, 15000); // Ping every 15 seconds

  // Handle graceful shutdown
  const shutdown = async () => {
    logger.info('Shutting down...')
    
    // Stop ping interval
    clearInterval(pingInterval);
    
    // Stop claude loop
    await loopDestroy();
    
    // Stop MCP permission server
    await permissionServer.stop();
    
    // Send session death message
    session.sendSessionDeath();
    
    // Wait for socket to flush
    await session.flush();
    
    // Close session
    await session.close();
    
    process.exit(0);
  };
  process.on('SIGINT', shutdown);
  process.on('SIGTERM', shutdown);

  // Started!
  logger.info('Happy CLI is starting...');

  // Keep process alive
  await new Promise(() => {
    // This promise never resolves, keeping the process running
  });
}<|MERGE_RESOLUTION|>--- conflicted
+++ resolved
@@ -1,12 +1,3 @@
-<<<<<<< HEAD
-import { basename } from 'node:path';
-import { randomUUID } from 'node:crypto';
-
-import { authGetToken, generateAppUrl, getOrCreateSecretKey } from '@/api/auth';
-import { ApiClient } from '@/api/api';
-import { logger } from '@/ui/logger';
-import { displayQRCode } from '@/ui/qrcode';
-=======
 import { authGetToken, generateAppUrl } from '@/api/auth';
 import { readSettings, writeSettings, readPrivateKey, writePrivateKey } from '@/persistence';
 import { ApiClient } from '@/api/api';
@@ -14,12 +5,11 @@
 import { displayQRCode } from '@/ui/qrcode';
 import { basename } from 'node:path';
 import { randomUUID, randomBytes } from 'node:crypto';
->>>>>>> 8e9deb65
 import { startClaudeLoop } from '@/claude/loop';
-import { encodeBase64Url } from '@/api/encryption';
 import os from 'node:os';
 import { startPermissionServer } from '@/claude/mcp/startPermissionServer';
 import chalk from 'chalk';
+import { encodeBase64Url } from '@/api/encryption';
 
 export interface StartOptions {
   model?: string
@@ -59,11 +49,6 @@
   logger.info('Secret key loaded');
 
   // Authenticate with server
-  // I experienced this authGetToken step took more than 10 seconds on my
-  // laptop, and I was not sure if it was working. So I wanted to tell people
-  // that an RPC over the internet is happening so they are ok with waiting
-  // longer.
-  logger.info('Contacting handy server...');
   const token = await authGetToken(secret);
   logger.info('Authenticated with handy server');
 
@@ -74,19 +59,13 @@
   const response = await api.getOrCreateSession({ tag: sessionTag, metadata: { path: workingDirectory, host: os.hostname() } });
   logger.info(`Session created: ${response.session.id}`);
 
-<<<<<<< HEAD
-  // Generate and display QR code
-  const handyUrl = generateAppUrl(secret);
-  displayQRCode(handyUrl);
-  
-  // Display secret for manual entry
-  const secretBase64Url = encodeBase64Url(secret);
-  logger.info(`Or manually configure with a secret code: ${secretBase64Url}`);
-=======
   // Show QR code during onboarding
   if (needsOnboarding) {
     const handyUrl = generateAppUrl(secret);
     displayQRCode(handyUrl);
+    // Display secret for manual entry
+    const secretBase64Url = encodeBase64Url(secret);
+    logger.info(`Or manually enter this code: ${secretBase64Url}`);
     
     logger.info('\n' + chalk.bold('Press Enter to continue...'));
     await new Promise<void>((resolve) => {
@@ -96,7 +75,6 @@
     // Save onboarding completed
     await writeSettings({ onboardingCompleted: true });
   }
->>>>>>> 8e9deb65
 
   // Create realtime session
   const session = api.session(response.session.id);
